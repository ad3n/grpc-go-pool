--- conflicted
+++ resolved
@@ -98,11 +98,6 @@
 
 // Close empties the pool calling Close on all its clients.
 // You can call Close while there are outstanding clients.
-<<<<<<< HEAD
-=======
-// It waits for `wait` duration for all clients to be returned and close them.
-// Otherwise error will be returned if not all connections can be collected and properly closed.
->>>>>>> 7c7e7c53
 // The pool channel is then closed, and Get will not be allowed anymore
 func (p *Pool) Close(wait time.Duration) error {
 	cap := p.Capacity()
@@ -116,24 +111,10 @@
 		return nil
 	}
 
-<<<<<<< HEAD
 	close(clients)
 	for client := range clients {
 		if client.ClientConn == nil {
 			continue
-=======
-	defer close(clients)
-	deadline := time.Tick(wait)
-	for i := 0; i < cap; i++ {
-		select {
-		case client := <-clients:
-			if client.ClientConn == nil {
-				continue
-			}
-			client.ClientConn.Close()
-		case <-deadline:
-			return ErrConnectionLeaked
->>>>>>> 7c7e7c53
 		}
 	}
 
