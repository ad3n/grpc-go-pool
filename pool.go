// Package grpcpool provides a pool of grpc clients
package grpcpool

import (
	"context"
	"errors"
	"sync"
	"time"

	"google.golang.org/grpc"
)

var (
	// ErrClosed is the error when the client pool is closed
	ErrClosed = errors.New("grpc pool: client pool is closed")
	// ErrTimeout is the error when the client pool timed out
	ErrTimeout = errors.New("grpc pool: client pool timed out")
	// ErrAlreadyClosed is the error when the client conn was already closed
	ErrAlreadyClosed = errors.New("grpc pool: the connection was already closed")
	// ErrFullPool is the error when the pool is already full
	ErrFullPool = errors.New("grpc pool: closing a ClientConn into a full pool")
)

// Factory is a function type creating a grpc client
type Factory func() (*grpc.ClientConn, error)

// FactoryWithContext is a function type creating a grpc client
// that accepts the context parameter that could be passed from
// Get or NewWithContext method.
type FactoryWithContext func(context.Context) (*grpc.ClientConn, error)

// Pool is the grpc client pool
type Pool struct {
<<<<<<< HEAD
	mu sync.Mutex

	clients         chan ClientConn
=======
	clients         chan *ClientConn
>>>>>>> 2a5bb974
	factory         FactoryWithContext
	idleTimeout     time.Duration
	maxLifeDuration time.Duration
}

// ClientConn is the wrapper for a grpc client conn
type ClientConn struct {
	mu sync.Mutex

	*grpc.ClientConn
	pool          *Pool
	timeUsed      time.Time
	timeInitiated time.Time
	unhealthy     bool
	mu            sync.Mutex
}

// New creates a new clients pool with the given initial and maximum capacity,
// and the timeout for the idle clients. Returns an error if the initial
// clients could not be created
func New(factory Factory, init, capacity int, idleTimeout time.Duration,
	maxLifeDuration ...time.Duration) (*Pool, error) {
	return NewWithContext(context.Background(), func(ctx context.Context) (*grpc.ClientConn, error) { return factory() },
		init, capacity, idleTimeout, maxLifeDuration...)
}

// NewWithContext creates a new clients pool with the given initial and maximum
// capacity, and the timeout for the idle clients. The context parameter would
// be passed to the factory method during initialization. Returns an error if the
// initial clients could not be created.
func NewWithContext(ctx context.Context, factory FactoryWithContext, init, capacity int, idleTimeout time.Duration,
	maxLifeDuration ...time.Duration) (*Pool, error) {

	if capacity <= 0 {
		capacity = 1
	}
	if init < 0 {
		init = 0
	}
	if init > capacity {
		init = capacity
	}
	p := &Pool{
		clients:     make(chan *ClientConn, capacity),
		factory:     factory,
		idleTimeout: idleTimeout,
	}
	if len(maxLifeDuration) > 0 {
		p.maxLifeDuration = maxLifeDuration[0]
	}
	for i := 0; i < init; i++ {
		c, err := factory(ctx)
		if err != nil {
			return nil, err
		}

		p.clients <- &ClientConn{
			ClientConn:    c,
			pool:          p,
			timeUsed:      time.Now(),
			timeInitiated: time.Now(),
		}
	}
	// Fill the rest of the pool with empty clients
	for i := 0; i < capacity-init; i++ {
		p.clients <- &ClientConn{
			pool: p,
		}
	}
	return p, nil
}

<<<<<<< HEAD
func (p *Pool) getClients() chan ClientConn {
	p.mu.Lock()
	defer p.mu.Unlock()
=======
func (p *Pool) getClients() <-chan *ClientConn {
	if p == nil {
		return nil
	}

	p.mu.RLock()
	defer p.mu.RUnlock()
>>>>>>> 2a5bb974

	return p.clients
}

// Close empties the pool calling Close on all its clients.
// You can call Close while there are outstanding clients.
// The pool channel is then closed, and Get will not be allowed anymore
func (p *Pool) Close() {
	if p == nil {
		return
	}

	p.mu.Lock()
	clients := p.clients
	p.clients = nil
	p.mu.Unlock()

	if clients == nil {
		return
	}

	close(clients)
	for client := range clients {
		if client.ClientConn == nil {
			continue
		}
		client.ClientConn.Close()
	}
}

// IsClosed returns true if the client pool is closed.
func (p *Pool) IsClosed() bool {
	return p == nil || p.getClients() == nil
}

// interlnal method to put clients into pool
func (p *Pool) put(client *ClientConn) error {
	if p == nil {
		return ErrClosed
	}

	p.mu.Lock()
	defer p.mu.Unlock()

	select {
	case p.clients <- client:
		return nil
	default:
		return ErrFullPool
	}
}

// Get will return the next available client. If capacity
// has not been reached, it will create a new one using the factory. Otherwise,
// it will wait till the next client becomes available or a timeout.
// A timeout of 0 is an indefinite wait
func (p *Pool) Get(ctx context.Context) (*ClientConn, error) {
	clients := p.getClients()
	if clients == nil {
		return nil, ErrClosed
	}

	var wrapper *ClientConn
	select {
	case wrapper = <-clients:
		// All good
	case <-ctx.Done():
		return nil, context.Cause(ctx) // ErrTimeout // it would better returns ctx.Err()
	}

	// If the wrapper was idle too long, close the connection and create a new
	// one. It's safe to assume that there isn't any newer client as the client
	// we fetched is the first in the channel
	idleTimeout := p.idleTimeout
	if wrapper.ClientConn != nil && idleTimeout > 0 &&
		wrapper.timeUsed.Add(idleTimeout).Before(time.Now()) {

		wrapper.ClientConn.Close()
		wrapper.ClientConn = nil
	}

	var err error
	if wrapper.ClientConn == nil {
		wrapper.ClientConn, err = p.factory(ctx)
		if err != nil {
			// If there was an error, we want to put back a placeholder
			// client in the channel
			go p.put(&ClientConn{
				pool: p,
<<<<<<< HEAD
			}

			// Propagate context errors properly if needed.
			if ctx.Err() != nil {
				err = context.Cause(ctx)
			}
=======
			})
>>>>>>> 2a5bb974
		}
		// This is a new connection, reset its initiated time
		wrapper.timeInitiated = time.Now()
	}

	return wrapper, err
}

// Unhealthy marks the client conn as unhealthy, so that the connection
// gets reset when closed
func (c *ClientConn) Unhealthy() {
<<<<<<< HEAD
=======
	if c == nil {
		return
	}

>>>>>>> 2a5bb974
	c.mu.Lock()
	c.unhealthy = true
	c.mu.Unlock()
}

// Close returns a ClientConn to the pool. It is safe to call multiple time,
// but will return an error after first time
func (c *ClientConn) Close() error {
	c.mu.Lock()
	defer c.mu.Unlock()

	if c == nil {
		return nil
	}

	c.mu.Lock()
	defer c.mu.Unlock()

	if c.ClientConn == nil {
		return ErrAlreadyClosed
	}
	if c.pool.IsClosed() {
		return ErrClosed
	}
	// If the wrapper connection has become too old, we want to recycle it. To
	// clarify the logic: if the sum of the initialization time and the max
	// duration is before Now(), it means the initialization is so old adding
	// the maximum duration couldn't put in the future. This sum therefore
	// corresponds to the cut-off point: if it's in the future we still have
	// time, if it's in the past it's too old
	maxDuration := c.pool.maxLifeDuration
	if maxDuration > 0 && c.timeInitiated.Add(maxDuration).Before(time.Now()) {
		c.unhealthy = true
	}

	// We're cloning the wrapper so we can set ClientConn to nil in the one
	// used by the user
	wrapper := &ClientConn{
		pool:       c.pool,
		ClientConn: c.ClientConn,
		timeUsed:   time.Now(),
	}
	if c.unhealthy {
		wrapper.ClientConn.Close()
		wrapper.ClientConn = nil
	} else {
		wrapper.timeInitiated = c.timeInitiated
	}
	if err := c.pool.put(wrapper); err != nil {
		return err
	}

	c.ClientConn = nil // Mark as closed
	return nil
}

// Capacity returns the capacity
func (p *Pool) Capacity() int {
	if p.IsClosed() {
		return 0
	}
	return cap(p.getClients())
}

// Available returns the number of currently unused clients
func (p *Pool) Available() int {
	if p.IsClosed() {
		return 0
	}
	return len(p.getClients())
}<|MERGE_RESOLUTION|>--- conflicted
+++ resolved
@@ -31,22 +31,15 @@
 
 // Pool is the grpc client pool
 type Pool struct {
-<<<<<<< HEAD
-	mu sync.Mutex
-
-	clients         chan ClientConn
-=======
 	clients         chan *ClientConn
->>>>>>> 2a5bb974
 	factory         FactoryWithContext
 	idleTimeout     time.Duration
 	maxLifeDuration time.Duration
+	mu              sync.RWMutex
 }
 
 // ClientConn is the wrapper for a grpc client conn
 type ClientConn struct {
-	mu sync.Mutex
-
 	*grpc.ClientConn
 	pool          *Pool
 	timeUsed      time.Time
@@ -110,11 +103,6 @@
 	return p, nil
 }
 
-<<<<<<< HEAD
-func (p *Pool) getClients() chan ClientConn {
-	p.mu.Lock()
-	defer p.mu.Unlock()
-=======
 func (p *Pool) getClients() <-chan *ClientConn {
 	if p == nil {
 		return nil
@@ -122,7 +110,6 @@
 
 	p.mu.RLock()
 	defer p.mu.RUnlock()
->>>>>>> 2a5bb974
 
 	return p.clients
 }
@@ -190,7 +177,7 @@
 	case wrapper = <-clients:
 		// All good
 	case <-ctx.Done():
-		return nil, context.Cause(ctx) // ErrTimeout // it would better returns ctx.Err()
+		return nil, ErrTimeout // it would better returns ctx.Err()
 	}
 
 	// If the wrapper was idle too long, close the connection and create a new
@@ -212,16 +199,7 @@
 			// client in the channel
 			go p.put(&ClientConn{
 				pool: p,
-<<<<<<< HEAD
-			}
-
-			// Propagate context errors properly if needed.
-			if ctx.Err() != nil {
-				err = context.Cause(ctx)
-			}
-=======
 			})
->>>>>>> 2a5bb974
 		}
 		// This is a new connection, reset its initiated time
 		wrapper.timeInitiated = time.Now()
@@ -233,13 +211,10 @@
 // Unhealthy marks the client conn as unhealthy, so that the connection
 // gets reset when closed
 func (c *ClientConn) Unhealthy() {
-<<<<<<< HEAD
-=======
 	if c == nil {
 		return
 	}
 
->>>>>>> 2a5bb974
 	c.mu.Lock()
 	c.unhealthy = true
 	c.mu.Unlock()
@@ -248,9 +223,6 @@
 // Close returns a ClientConn to the pool. It is safe to call multiple time,
 // but will return an error after first time
 func (c *ClientConn) Close() error {
-	c.mu.Lock()
-	defer c.mu.Unlock()
-
 	if c == nil {
 		return nil
 	}
